{
  "header": "",
  "footer": "",
  "inputs": [
    {
      "name": "compute_disk_size_gb",
      "type": "number",
      "description": "Size of boot disk to create for the partition compute nodes",
      "default": 20,
      "required": false
    },
    {
      "name": "compute_disk_type",
      "type": "string",
      "description": "Type of boot disk to create for the partition compute nodes",
      "default": "pd-standard",
      "required": false
    },
    {
      "name": "cpu_platform",
      "type": "string",
<<<<<<< HEAD
      "description": "Minimum Intel Platform for Compute Nodes to Use",
      "default": null,
=======
      "description": "The name of the minimum CPU platform that you want the instance to use.",
      "default": "",
>>>>>>> 8280d840
      "required": false
    },
    {
      "name": "enable_placement",
      "type": "bool",
      "description": "Enable placement groups",
      "default": true,
      "required": false
    },
    {
      "name": "exclusive",
      "type": "bool",
      "description": "Exclusive job access to nodes",
      "default": false,
      "required": false
    },
    {
      "name": "gpu_count",
      "type": "number",
      "description": "Number of GPUs attached to the partition compute instances",
      "default": 0,
      "required": false
    },
    {
      "name": "gpu_type",
      "type": "string",
      "description": "Type of GPUs attached to the partition compute instances",
      "default": null,
      "required": false
    },
    {
      "name": "image",
      "type": "string",
      "description": "Image to be used of the compute VMs in this partition",
      "default": "projects/schedmd-slurm-public/global/images/family/schedmd-slurm-21-08-4-hpc-centos-7",
      "required": false
    },
    {
      "name": "image_hyperthreads",
      "type": "bool",
      "description": "Enable hyperthreading",
      "default": false,
      "required": false
    },
    {
      "name": "instance_template",
      "type": "string",
      "description": "Instance template to use to create partition instances",
      "default": null,
      "required": false
    },
    {
      "name": "labels",
      "type": "any",
      "description": "Labels to add to partition compute instances. List of key key, value pairs.",
      "default": {},
      "required": false
    },
    {
      "name": "machine_type",
      "type": "string",
      "description": "Compute Platform machine type to use for this partition compute nodes",
      "default": "c2-standard-60",
      "required": false
    },
    {
      "name": "max_node_count",
      "type": "number",
      "description": "Maximum number of nodes allowed in this partition",
      "default": 10,
      "required": false
    },
    {
      "name": "network_storage",
      "type": "list(object({\n    server_ip     = string,\n    remote_mount  = string,\n    local_mount   = string,\n    fs_type       = string,\n    mount_options = string\n  }))",
      "description": "An array of network attached storage mounts to be configured on the partition compute nodes.",
      "default": [],
      "required": false
    },
    {
      "name": "partition_name",
      "type": "string",
      "description": "The name of the slurm partition",
      "default": null,
      "required": true
    },
    {
      "name": "preemptible_bursting",
      "type": "string",
      "description": "Should use preemptibles to burst",
      "default": false,
      "required": false
    },
    {
      "name": "regional_capacity",
      "type": "bool",
      "description": "If True, then create instances in the region that has available capacity. Specify the region in the zone field.",
      "default": false,
      "required": false
    },
    {
      "name": "regional_policy",
      "type": "any",
      "description": "locationPolicy defintion for regional bulkInsert()",
      "default": {},
      "required": false
    },
    {
      "name": "static_node_count",
      "type": "number",
      "description": "Number of nodes to be statically created",
      "default": 0,
      "required": false
    },
    {
      "name": "subnetwork_name",
      "type": "string",
      "description": "The name of the pre-defined VPC subnet you want the nodes to attach to based on Region.",
      "default": null,
      "required": true
    },
    {
      "name": "zone",
      "type": "string",
      "description": "Compute Platform zone where the notebook server will be located",
      "default": null,
      "required": true
    }
  ],
  "modules": [],
  "outputs": [
    {
      "name": "partition",
      "description": "The partition structure containing all the set variables"
    }
  ],
  "providers": [],
  "requirements": [
    {
      "name": "terraform",
      "version": "\u003e= 0.14.0"
    }
  ],
  "resources": []
}<|MERGE_RESOLUTION|>--- conflicted
+++ resolved
@@ -19,13 +19,8 @@
     {
       "name": "cpu_platform",
       "type": "string",
-<<<<<<< HEAD
-      "description": "Minimum Intel Platform for Compute Nodes to Use",
+      "description": "The name of the minimum CPU platform that you want the instance to use.",
       "default": null,
-=======
-      "description": "The name of the minimum CPU platform that you want the instance to use.",
-      "default": "",
->>>>>>> 8280d840
       "required": false
     },
     {
