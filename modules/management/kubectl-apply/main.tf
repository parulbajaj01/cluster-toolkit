/**
  * Copyright 2024 Google LLC
  *
  * Licensed under the Apache License, Version 2.0 (the "License");
  * you may not use this file except in compliance with the License.
  * You may obtain a copy of the License at
  *
  *      http://www.apache.org/licenses/LICENSE-2.0
  *
  * Unless required by applicable law or agreed to in writing, software
  * distributed under the License is distributed on an "AS IS" BASIS,
  * WITHOUT WARRANTIES OR CONDITIONS OF ANY KIND, either express or implied.
  * See the License for the specific language governing permissions and
  * limitations under the License.
  */

locals {
  cluster_id_parts = split("/", var.cluster_id)
  cluster_name     = local.cluster_id_parts[5]
  cluster_location = local.cluster_id_parts[3]
  project_id       = var.project_id != null ? var.project_id : local.cluster_id_parts[1]

  # Identify URL-based manifests
  url_manifests = {
    for index, manifest in var.apply_manifests : index => manifest
<<<<<<< HEAD
    if try(manifest.source, "") != "" && (
      startswith(manifest.source, "http://") || startswith(manifest.source, "https://")
    )
  }

  # Rebuild the map by populating the 'content' field for URLs based manifest
  processed_apply_manifests_map = tomap({
    for index, manifest in var.apply_manifests : tostring(index) => {
      # If this manifest was a URL, its content is the body from the HTTP call.
      content = contains(keys(local.url_manifests), tostring(index)) ? data.http.manifest_from_url[tostring(index)].body : manifest.content

      # If this was a URL, its source path is now null. Otherwise, use original.
      source = contains(keys(local.url_manifests), tostring(index)) ? null : manifest.source

      # Pass other vars
      template_vars     = manifest.template_vars
      server_side_apply = manifest.server_side_apply
      wait_for_rollout  = manifest.wait_for_rollout
    }
=======
    if manifest.enable
>>>>>>> b4d87edf
  })

  install_kueue             = try(var.kueue.install, false)
  install_jobset            = try(var.jobset.install, false)
  install_gpu_operator      = try(var.gpu_operator.install, false)
  install_nvidia_dra_driver = try(var.nvidia_dra_driver.install, false)
  install_gib               = try(var.gib.install, false)
  kueue_install_source      = format("${path.module}/manifests/kueue-%s.yaml", try(var.kueue.version, ""))
  jobset_install_source     = format("${path.module}/manifests/jobset-%s.yaml", try(var.jobset.version, ""))
}

data "http" "manifest_from_url" {
  for_each = local.url_manifests
  url      = each.value.source
}

data "google_container_cluster" "gke_cluster" {
  project  = local.project_id
  name     = local.cluster_name
  location = local.cluster_location
}

data "google_client_config" "default" {}

module "kubectl_apply_manifests" {
  for_each   = local.processed_apply_manifests_map
  source     = "./kubectl"
  depends_on = [var.gke_cluster_exists]

  content           = each.value.content
  source_path       = each.value.source
  template_vars     = each.value.template_vars
  server_side_apply = each.value.server_side_apply
  wait_for_rollout  = each.value.wait_for_rollout

  providers = {
    kubectl = kubectl
  }
}

module "install_kueue" {
  source            = "./kubectl"
  source_path       = local.install_kueue ? local.kueue_install_source : null
  server_side_apply = true
  wait_for_rollout  = true
  depends_on        = [var.gke_cluster_exists]

  providers = {
    kubectl = kubectl
  }
}

module "configure_kueue" {
  source        = "./kubectl"
  source_path   = local.install_kueue ? try(var.kueue.config_path, "") : null
  template_vars = local.install_kueue ? try(var.kueue.config_template_vars, null) : null
  depends_on    = [module.install_kueue]

  server_side_apply = true
  wait_for_rollout  = true

  providers = {
    kubectl = kubectl
  }
}

module "install_jobset" {
  source            = "./kubectl"
  source_path       = local.install_jobset ? local.jobset_install_source : null
  server_side_apply = true
  wait_for_rollout  = true
  depends_on        = [var.gke_cluster_exists, module.configure_kueue]

  providers = {
    kubectl = kubectl
  }
}

module "install_nvidia_dra_driver" {
  count      = local.install_nvidia_dra_driver ? 1 : 0
  depends_on = [module.kubectl_apply_manifests, var.gke_cluster_exists, module.configure_kueue]
  source     = "./helm_install"

  release_name     = "nvidia-dra-driver-gpu"              # The release name
  chart_repository = "https://helm.ngc.nvidia.com/nvidia" # The Helm repository URL for nvidia charts
  chart_name       = "nvidia-dra-driver-gpu"              # The chart name
  chart_version    = var.nvidia_dra_driver.version        # The chart version
  namespace        = "nvidia-dra-driver-gpu"              # The target namespace
  create_namespace = true                                 # Equivalent to --create-namespace

  # Use the 'values' argument to pass the YAML content
  # This corresponds to the -f <(cat <<EOF ... EOF) part
  values_yaml = [<<EOF
      nvidiaDriverRoot: /home/kubernetes/bin/nvidia
      nvidiaCtkPath: /home/kubernetes/bin/nvidia/nvidia-ctk
      resources:
        gpus:
          enabled: false

      controller:
        affinity:
            nodeAffinity:
              requiredDuringSchedulingIgnoredDuringExecution:
                nodeSelectorTerms:
                - matchExpressions:
                  - key: "nvidia.com/gpu"
                    operator: "DoesNotExist"

      kubeletPlugin:
        affinity:
          nodeAffinity:
            requiredDuringSchedulingIgnoredDuringExecution:
              nodeSelectorTerms:
                - matchExpressions:
                    - key: cloud.google.com/gke-accelerator
                      operator: In
                      values:
                        - nvidia-gb200
                    - key: kubernetes.io/arch
                      operator: In
                      values:
                        - arm64

        tolerations:
          - key: nvidia.com/gpu
            operator: Equal
            value: present
            effect: NoSchedule
          - key: kubernetes.io/arch 
            operator: Equal 
            value: arm64 
            effect: NoSchedule

      EOF
  ]

  atomic          = true
  cleanup_on_fail = true
}

module "install_gpu_operator" {
  count            = local.install_gpu_operator ? 1 : 0
  source           = "./helm_install"
  chart_repository = "https://helm.ngc.nvidia.com/nvidia"
  depends_on       = [module.kubectl_apply_manifests, var.gke_cluster_exists]

  namespace        = "gpu-operator"
  create_namespace = true

  release_name  = "gpu-operator"
  chart_name    = "gpu-operator"
  chart_version = var.gpu_operator.version
  wait          = true

  # Use the 'values' argument to pass the YAML content
  # This corresponds to the -f <(cat <<EOF ... EOF) part
  values_yaml = [<<EOF
      hostPaths:
        driverInstallDir: /home/kubernetes/bin/nvidia
      toolkit:
        installDir: /home/kubernetes/bin/nvidia
      cdi:
        enabled: true
        default: true
      driver:
        enabled: false

      daemonsets:
        tolerations:
          - key: nvidia.com/gpu
            operator: Equal
            value: present
            effect: NoSchedule
          - key: kubernetes.io/arch 
            operator: Equal 
            value: arm64 
            effect: NoSchedule

      node-feature-discovery:
        worker:
          tolerations:
            - key: kubernetes.io/arch 
              operator: Equal 
              value: arm64 
              effect: NoSchedule
            - key: "node-role.kubernetes.io/master"
              operator: "Equal"
              value: ""
              effect: "NoSchedule"
            - key: "node-role.kubernetes.io/control-plane"
              operator: "Equal"
              value: ""
              effect: "NoSchedule"
            - key: nvidia.com/gpu
              operator: Exists
              effect: NoSchedule
      EOF
  ]

  atomic          = true
  cleanup_on_fail = true

}

module "install_gib" {
  source            = "./kubectl"
  source_path       = local.install_gib ? var.gib.path : null
  server_side_apply = true
  template_vars     = var.gib.template_vars
  wait_for_rollout  = true

  providers = {
    kubectl = kubectl
  }
}<|MERGE_RESOLUTION|>--- conflicted
+++ resolved
@@ -20,18 +20,23 @@
   cluster_location = local.cluster_id_parts[3]
   project_id       = var.project_id != null ? var.project_id : local.cluster_id_parts[1]
 
-  # Identify URL-based manifests
+  # 1. First, Identify manifests that are explicitly enabled.
+  enabled_manifests = {
+    for index, manifest in var.apply_manifests : index => manifest
+    if try(manifest.enable, true)
+  }
+
+  # 2. Identify URL-based manifests
   url_manifests = {
-    for index, manifest in var.apply_manifests : index => manifest
-<<<<<<< HEAD
+    for index, manifest in local.enabled_manifests : index => manifest
     if try(manifest.source, "") != "" && (
       startswith(manifest.source, "http://") || startswith(manifest.source, "https://")
     )
   }
 
-  # Rebuild the map by populating the 'content' field for URLs based manifest
+  # 3. Rebuild the map by populating the 'content' field for URLs based manifest
   processed_apply_manifests_map = tomap({
-    for index, manifest in var.apply_manifests : tostring(index) => {
+    for index, manifest in local.enabled_manifests : tostring(index) => {
       # If this manifest was a URL, its content is the body from the HTTP call.
       content = contains(keys(local.url_manifests), tostring(index)) ? data.http.manifest_from_url[tostring(index)].body : manifest.content
 
@@ -43,9 +48,6 @@
       server_side_apply = manifest.server_side_apply
       wait_for_rollout  = manifest.wait_for_rollout
     }
-=======
-    if manifest.enable
->>>>>>> b4d87edf
   })
 
   install_kueue             = try(var.kueue.install, false)
