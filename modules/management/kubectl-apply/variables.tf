/**
  * Copyright 2024 Google LLC
  *
  * Licensed under the Apache License, Version 2.0 (the "License");
  * you may not use this file except in compliance with the License.
  * You may obtain a copy of the License at
  *
  *      http://www.apache.org/licenses/LICENSE-2.0
  *
  * Unless required by applicable law or agreed to in writing, software
  * distributed under the License is distributed on an "AS IS" BASIS,
  * WITHOUT WARRANTIES OR CONDITIONS OF ANY KIND, either express or implied.
  * See the License for the specific language governing permissions and
  * limitations under the License.
  */

locals {
<<<<<<< HEAD
  kueue_supported_versions  = ["v0.9.0", "v0.8.1"]
  jobset_supported_versions = ["v0.7.1", "v0.5.2"]
=======
  supported_versions = ["v0.9.1", "v0.9.0", "v0.8.1"]
>>>>>>> a80864f0
}

resource "terraform_data" "kueue_validations" {
  lifecycle {
    precondition {
      condition     = !var.kueue.install || contains(local.kueue_supported_versions, var.kueue.version)
      error_message = "Supported version of Kueue are ${join(", ", local.kueue_supported_versions)}"
    }
  }
}

resource "terraform_data" "jobset_validations" {
  lifecycle {
    precondition {
      condition     = !var.jobset.install || contains(local.jobset_supported_versions, var.jobset.version)
      error_message = "Supported version of Jobset are ${join(", ", local.jobset_supported_versions)}"
    }
  }
}

variable "project_id" {
  description = "The project ID that hosts the gke cluster."
  type        = string
}

variable "cluster_id" {
  description = "An identifier for the gke cluster resource with format projects/<project_id>/locations/<region>/clusters/<name>."
  type        = string
  nullable    = false
}

variable "apply_manifests" {
  description = "A list of manifests to apply to GKE cluster using kubectl. For more details see [kubectl module's inputs](kubectl/README.md)."
  type = list(object({
    content           = optional(string, null)
    source            = optional(string, null)
    template_vars     = optional(map(any), null)
    server_side_apply = optional(bool, false)
    wait_for_rollout  = optional(bool, true)
  }))
  default = []
}


variable "kueue" {
  description = "Install and configure [Kueue](https://kueue.sigs.k8s.io/docs/overview/) workload scheduler. A configuration yaml/template file can be provided with config_path to be applied right after kueue installation. If a template file provided, its variables can be set to config_template_vars."
  type = object({
    install              = optional(bool, false)
    version              = optional(string, "v0.8.1")
    config_path          = optional(string, null)
    config_template_vars = optional(map(any), null)
  })
  default = {}
}

variable "jobset" {
  description = "Install [Jobset](https://github.com/kubernetes-sigs/jobset) which manages a group of K8s [jobs](https://kubernetes.io/docs/concepts/workloads/controllers/job/) as a unit."
  type = object({
    install = optional(bool, false)
    version = optional(string, "v0.5.2")
  })
  default = {}
}<|MERGE_RESOLUTION|>--- conflicted
+++ resolved
@@ -15,12 +15,8 @@
   */
 
 locals {
-<<<<<<< HEAD
-  kueue_supported_versions  = ["v0.9.0", "v0.8.1"]
+  kueue_supported_versions  = ["v0.9.1", "v0.9.0", "v0.8.1"]
   jobset_supported_versions = ["v0.7.1", "v0.5.2"]
-=======
-  supported_versions = ["v0.9.1", "v0.9.0", "v0.8.1"]
->>>>>>> a80864f0
 }
 
 resource "terraform_data" "kueue_validations" {
