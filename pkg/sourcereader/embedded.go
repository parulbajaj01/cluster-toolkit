// Copyright 2022 Google LLC
//
// Licensed under the Apache License, Version 2.0 (the "License");
// you may not use this file except in compliance with the License.
// You may obtain a copy of the License at
//
//      http://www.apache.org/licenses/LICENSE-2.0
//
// Unless required by applicable law or agreed to in writing, software
// distributed under the License is distributed on an "AS IS" BASIS,
// WITHOUT WARRANTIES OR CONDITIONS OF ANY KIND, either express or implied.
// See the License for the specific language governing permissions and
// limitations under the License.

package sourcereader

import (
	"fmt"
	"io/fs"
	"os"
	"path"
	"path/filepath"
)

// ModuleFS contains embedded modules (./modules) for use in building
// blueprints. The main package creates and injects the modules directory as
// hpc-toolkit/modules are not accessible at the package level.
var ModuleFS BaseFS

// BaseFS is an join interface with the functionality needed
<<<<<<< HEAD
// in copyDirFromModules. Works with embed.FS and afero.FS
=======
// in copyDir. Works with embed.FS and afero.FS
>>>>>>> 25aaf1a9
type BaseFS interface {
	fs.ReadDirFS
	fs.ReadFileFS
}

// EmbeddedSourceReader reads modules from a local directory
type EmbeddedSourceReader struct{}

func copyFileOut(bfs BaseFS, src string, dst string) error {
	content, err := bfs.ReadFile(src)
	if err != nil {
		return fmt.Errorf("failed to read embedded %#v: %v", src, err)
	}
	f, err := os.Create(dst)
	if err != nil {
		return fmt.Errorf("failed to create %#v: %v", dst, err)
	}
	defer f.Close()
	if _, err = f.Write(content); err != nil {
		return fmt.Errorf("failed to write %#v: %v", dst, err)
	}
	return nil
}

// copyDir copies an FS directory to a local path
func copyDir(bfs BaseFS, source string, dest string) error {
	dirEntries, err := bfs.ReadDir(source)
	if err != nil {
		return err
	}
	for _, dirEntry := range dirEntries {
		entryName := dirEntry.Name()
		// path package (not path/filepath) should be used for embedded source
		// as the path separator is a forward slash, even on Windows systems.
		// https://pkg.go.dev/embed#hdr-Directives
		entrySource := path.Join(source, entryName)
		entryDest := filepath.Join(dest, entryName)
		if dirEntry.IsDir() {
			if err := os.Mkdir(entryDest, 0755); err != nil {
				return err
			}
			if err = copyDir(bfs, entrySource, entryDest); err != nil {
				return err
			}
		} else {
			if err := copyFileOut(bfs, entrySource, entryDest); err != nil {
				return err
			}

		}
	}
	return nil
}

func copyFSToTempDir(bfs BaseFS, modulePath string) (string, error) {
	tmpDir, err := os.MkdirTemp("", "tfconfig-module-*")
	if err != nil {
		return tmpDir, err
	}
	return tmpDir, copyDir(bfs, modulePath, tmpDir)
}

// GetModule copies the embedded source to a provided destination (the deployment directory)
func (r EmbeddedSourceReader) GetModule(modPath string, copyPath string) error {
	if !IsEmbeddedPath(modPath) {
		return fmt.Errorf("source is not valid: %s", modPath)
	}

	modDir, err := copyFSToTempDir(ModuleFS, modPath)
	defer os.RemoveAll(modDir)
	if err != nil {
		err = fmt.Errorf("failed to copy embedded module at %s to tmp dir %s: %v",
			modPath, modDir, err)
		return err
	}

	return copyFromPath(modDir, copyPath)
}

// CopyDir copies embedded directory to destination path
func (r EmbeddedSourceReader) CopyDir(src string, dst string) error {
	if ModuleFS == nil {
		return fmt.Errorf("embedded file system is not initialized")
	}
	return copyDir(ModuleFS, src, dst)
}<|MERGE_RESOLUTION|>--- conflicted
+++ resolved
@@ -28,11 +28,7 @@
 var ModuleFS BaseFS
 
 // BaseFS is an join interface with the functionality needed
-<<<<<<< HEAD
-// in copyDirFromModules. Works with embed.FS and afero.FS
-=======
 // in copyDir. Works with embed.FS and afero.FS
->>>>>>> 25aaf1a9
 type BaseFS interface {
 	fs.ReadDirFS
 	fs.ReadFileFS
