--- conflicted
+++ resolved
@@ -70,12 +70,13 @@
       family  = var.instance_image.family
     }
 
-<<<<<<< HEAD
     dynamic "service_accounts" {
       for_each = var.service_account_email == null ? [] : [1]
       content {
         email = var.service_account_email
-=======
+      }
+    }
+
     dynamic "network_interfaces" {
       for_each = var.network_interfaces
       content {
@@ -89,7 +90,6 @@
             external_ip = access_configs.value.external_ip
           }
         }
->>>>>>> 49457de7
       }
     }
   }
