#!/bin/bash

# Copyright 2024 Google LLC
#
# Licensed under the Apache License, Version 2.0 (the "License");
# you may not use this file except in compliance with the License.
# You may obtain a copy of the License at
#
#      http://www.apache.org/licenses/LICENSE-2.0
#
# Unless required by applicable law or agreed to in writing, software
# distributed under the License is distributed on an "AS IS" BASIS,
# WITHOUT WARRANTIES OR CONDITIONS OF ANY KIND, either express or implied.
# See the License for the specific language governing permissions and
# limitations under the License.
set -e -o pipefail

project="$1"
cluster_name="$2"
universe_domain="$3"
compute_endpoint_version="$4"
gcloud_dir="$5"

if [[ -z "${project}" || -z "${cluster_name}" || -z "${universe_domain}" || -z "${compute_endpoint_version}" ]]; then
	echo "Usage: $0 <project> <cluster_name> <universe_domain> <compute_endpoint_version> <gcloud_dir>"
	exit 1
fi

if [[ -n "${gcloud_dir}" ]]; then
	export PATH="$gcloud_dir:$PATH"
fi

API_ENDPOINT="CLOUDSDK_API_ENDPOINT_OVERRIDES_COMPUTE=https://www.${universe_domain}/compute/${compute_endpoint_version}/"

if ! type -P gcloud 1>/dev/null; then
	echo "gcloud is not available and your compute resources are not being cleaned up"
	echo "https://console.cloud.google.com/compute/instances?project=${project}"
	exit 1
fi

echo "Deleting compute nodes"
node_filter="labels.slurm_cluster_name=${cluster_name} AND labels.slurm_instance_role=compute"
while true; do
	nodes=$(bash -c "$API_ENDPOINT gcloud compute instances list --project \"${project}\" --format=\"value(selfLink)\" --filter=\"${node_filter}\" --limit=10 | paste -sd \" \" -")
	if [[ -z "${nodes}" ]]; then
		break
	fi
	# The lack of quotes is intentional and causes each new space-separated "word" to
	# be treated as independent arguments. See PR#2523
	# shellcheck disable=SC2086
	bash -c "$API_ENDPOINT gcloud compute instances delete --quiet ${nodes}"
done

echo "Deleting resource policies"
policies_filter="name:${cluster_name}-*"
<<<<<<< HEAD
while true; do
	policies=$(bash -c "$API_ENDPOINT gcloud compute resource-policies list --project \"${project}\" --format=\"value(selfLink)\" --filter=\"${policies_filter}\" --limit=10 | paste -sd \" \" -")
	if [[ -z "${policies}" ]]; then
		break
	fi
	# The lack of quotes is intentional and causes each new space-separated "word" to
	# be treated as independent arguments. See PR#2523
	# shellcheck disable=SC2086
	bash -c "$API_ENDPOINT gcloud compute resource-policies delete --quiet ${policies}"
=======
gcloud compute resource-policies list --project "${project}" --format="value(selfLink)" --filter="${policies_filter}" | while read -r line; do
	echo "Deleting resource policy: $line"
	gcloud compute resource-policies delete --quiet "${line}" || {
		echo "Failed to delete resource policy: $line"
	}
>>>>>>> 229803fc
done<|MERGE_RESOLUTION|>--- conflicted
+++ resolved
@@ -53,21 +53,9 @@
 
 echo "Deleting resource policies"
 policies_filter="name:${cluster_name}-*"
-<<<<<<< HEAD
-while true; do
-	policies=$(bash -c "$API_ENDPOINT gcloud compute resource-policies list --project \"${project}\" --format=\"value(selfLink)\" --filter=\"${policies_filter}\" --limit=10 | paste -sd \" \" -")
-	if [[ -z "${policies}" ]]; then
-		break
-	fi
-	# The lack of quotes is intentional and causes each new space-separated "word" to
-	# be treated as independent arguments. See PR#2523
-	# shellcheck disable=SC2086
-	bash -c "$API_ENDPOINT gcloud compute resource-policies delete --quiet ${policies}"
-=======
 gcloud compute resource-policies list --project "${project}" --format="value(selfLink)" --filter="${policies_filter}" | while read -r line; do
 	echo "Deleting resource policy: $line"
 	gcloud compute resource-policies delete --quiet "${line}" || {
 		echo "Failed to delete resource policy: $line"
 	}
->>>>>>> 229803fc
 done