--- conflicted
+++ resolved
@@ -30,11 +30,7 @@
 	export PATH="$gcloud_dir:$PATH"
 fi
 
-<<<<<<< HEAD
-API_ENDPOINT="CLOUDSDK_API_ENDPOINT_OVERRIDES_COMPUTE=https://www.${universe_domain}/compute/${compute_endpoint_version}/"
-=======
 export CLOUDSDK_API_ENDPOINT_OVERRIDES_COMPUTE="https://www.${universe_domain}/compute/${compute_endpoint_version}/"
->>>>>>> 75c00c4f
 
 if ! type -P gcloud 1>/dev/null; then
 	echo "gcloud is not available and your compute resources are not being cleaned up"
@@ -45,14 +41,14 @@
 echo "Deleting compute nodes"
 node_filter="labels.slurm_cluster_name=${cluster_name} AND labels.slurm_instance_role=compute"
 while true; do
-	nodes=$(bash -c "$API_ENDPOINT gcloud compute instances list --project \"${project}\" --format=\"value(selfLink)\" --filter=\"${node_filter}\" --limit=10 | paste -sd \" \" -")
+	nodes=$(gcloud compute instances list --project "${project}" --format="value(selfLink)" --filter="${node_filter}" --limit=10 | paste -sd " " -)
 	if [[ -z "${nodes}" ]]; then
 		break
 	fi
 	# The lack of quotes is intentional and causes each new space-separated "word" to
 	# be treated as independent arguments. See PR#2523
 	# shellcheck disable=SC2086
-	bash -c "$API_ENDPOINT gcloud compute instances delete --quiet ${nodes}"
+	gcloud compute instances delete --quiet ${nodes}
 done
 
 echo "Deleting resource policies"
