# Copyright 2023 Google LLC
#
# Licensed under the Apache License, Version 2.0 (the "License");
# you may not use this file except in compliance with the License.
# You may obtain a copy of the License at
#
#     http://www.apache.org/licenses/LICENSE-2.0
#
# Unless required by applicable law or agreed to in writing, software
# distributed under the License is distributed on an "AS IS" BASIS,
# WITHOUT WARRANTIES OR CONDITIONS OF ANY KIND, either express or implied.
# See the License for the specific language governing permissions and
# limitations under the License.

locals {
  additional_disks = [
    for ad in var.additional_disks : {
      disk_name    = ad.disk_name
      device_name  = ad.device_name
      disk_type    = ad.disk_type
      disk_size_gb = ad.disk_size_gb
      disk_labels  = merge(ad.disk_labels, local.labels)
      auto_delete  = ad.auto_delete
      boot         = ad.boot
    }
  ]

  synth_def_sa_email = "${data.google_project.this.number}-compute@developer.gserviceaccount.com"

  service_account = {
    email  = coalesce(var.service_account_email, local.synth_def_sa_email)
    scopes = var.service_account_scopes
  }

  disable_automatic_updates_metadata = var.allow_automatic_updates ? {} : { google_disable_automatic_updates = "TRUE" }

  metadata = merge(
    local.disable_automatic_updates_metadata,
    var.metadata,
    local.universe_domain
  )
}

# INSTANCE TEMPLATE
module "slurm_controller_template" {
<<<<<<< HEAD
  source = "github.com/GoogleCloudPlatform/slurm-gcp.git//terraform/slurm_cluster/modules/slurm_instance_template?ref=729f513"
=======
  source = "github.com/GoogleCloudPlatform/slurm-gcp.git//terraform/slurm_cluster/modules/slurm_instance_template?ref=6.8.2"
>>>>>>> 2ccc091d

  project_id          = var.project_id
  region              = var.region
  slurm_instance_role = "controller"
  slurm_cluster_name  = local.slurm_cluster_name
  labels              = local.labels

  disk_auto_delete = var.disk_auto_delete
  disk_labels      = merge(var.disk_labels, local.labels)
  disk_size_gb     = var.disk_size_gb
  disk_type        = var.disk_type
  additional_disks = local.additional_disks

  bandwidth_tier    = var.bandwidth_tier
  slurm_bucket_path = module.slurm_files.slurm_bucket_path
  can_ip_forward    = var.can_ip_forward
  disable_smt       = !var.enable_smt

  enable_confidential_vm   = var.enable_confidential_vm
  enable_oslogin           = var.enable_oslogin
  enable_shielded_vm       = var.enable_shielded_vm
  shielded_instance_config = var.shielded_instance_config

  gpu = one(local.guest_accelerator)

  machine_type     = var.machine_type
  metadata         = local.metadata
  min_cpu_platform = var.min_cpu_platform

  # network_ip = TODO: add support for network_ip
  on_host_maintenance = var.on_host_maintenance
  preemptible         = var.preemptible
  service_account     = local.service_account

  source_image_family  = local.source_image_family             # requires source_image_logic.tf
  source_image_project = local.source_image_project_normalized # requires source_image_logic.tf
  source_image         = local.source_image                    # requires source_image_logic.tf

  # spot = TODO: add support for spot (?)
  subnetwork = var.subnetwork_self_link

  tags = concat([local.slurm_cluster_name], var.tags)
  # termination_action = TODO: add support for termination_action (?)
}

# INSTANCE
locals {
  # TODO: add support for proper access_config
  access_config = {
    nat_ip       = null
    network_tier = null
  }
}

module "slurm_controller_instance" {
  source = "github.com/GoogleCloudPlatform/slurm-gcp.git//terraform/slurm_cluster/modules/_slurm_instance?ref=6.8.2"

  access_config       = var.enable_controller_public_ips ? [local.access_config] : []
  add_hostname_suffix = false
  hostname            = "${local.slurm_cluster_name}-controller"
  instance_template   = module.slurm_controller_template.self_link

  project_id          = var.project_id
  region              = var.region
  slurm_cluster_name  = local.slurm_cluster_name
  slurm_instance_role = "controller"
  static_ips          = var.static_ips
  subnetwork          = var.subnetwork_self_link
  zone                = var.zone
  metadata            = var.metadata

  labels = local.labels
}

# SECRETS: CLOUDSQL
resource "google_secret_manager_secret" "cloudsql" {
  count = var.cloudsql != null ? 1 : 0

  secret_id = "${local.slurm_cluster_name}-slurm-secret-cloudsql"

  replication {
    dynamic "auto" {
      for_each = length(var.cloudsql.user_managed_replication) == 0 ? [1] : []
      content {}
    }
    dynamic "user_managed" {
      for_each = length(var.cloudsql.user_managed_replication) == 0 ? [] : [1]
      content {
        dynamic "replicas" {
          for_each = nonsensitive(var.cloudsql.user_managed_replication)
          content {
            location = replicas.value.location
            dynamic "customer_managed_encryption" {
              for_each = compact([replicas.value.kms_key_name])
              content {
                kms_key_name = customer_managed_encryption.value
              }
            }
          }
        }
      }
    }
  }

  labels = {
    slurm_cluster_name = local.slurm_cluster_name
  }
}

resource "google_secret_manager_secret_version" "cloudsql_version" {
  count = var.cloudsql != null ? 1 : 0

  secret      = google_secret_manager_secret.cloudsql[0].id
  secret_data = jsonencode(var.cloudsql)
}

resource "google_secret_manager_secret_iam_member" "cloudsql_secret_accessor" {
  count = var.cloudsql != null ? 1 : 0

  secret_id = google_secret_manager_secret.cloudsql[0].id
  role      = "roles/secretmanager.secretAccessor"
  member    = "serviceAccount:${local.service_account.email}"
}<|MERGE_RESOLUTION|>--- conflicted
+++ resolved
@@ -43,11 +43,7 @@
 
 # INSTANCE TEMPLATE
 module "slurm_controller_template" {
-<<<<<<< HEAD
-  source = "github.com/GoogleCloudPlatform/slurm-gcp.git//terraform/slurm_cluster/modules/slurm_instance_template?ref=729f513"
-=======
-  source = "github.com/GoogleCloudPlatform/slurm-gcp.git//terraform/slurm_cluster/modules/slurm_instance_template?ref=6.8.2"
->>>>>>> 2ccc091d
+  source = "github.com/GoogleCloudPlatform/slurm-gcp.git//terraform/slurm_cluster/modules/slurm_instance_template?ref=b0575ab"
 
   project_id          = var.project_id
   region              = var.region
