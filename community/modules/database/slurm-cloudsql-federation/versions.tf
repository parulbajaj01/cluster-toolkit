/**
 * Copyright 2022 Google LLC
 *
 * Licensed under the Apache License, Version 2.0 (the "License");
 * you may not use this file except in compliance with the License.
 * You may obtain a copy of the License at
 *
 *      http://www.apache.org/licenses/LICENSE-2.0
 *
 * Unless required by applicable law or agreed to in writing, software
 * distributed under the License is distributed on an "AS IS" BASIS,
 * WITHOUT WARRANTIES OR CONDITIONS OF ANY KIND, either express or implied.
 * See the License for the specific language governing permissions and
 * limitations under the License.
*/

terraform {
  required_providers {
    google = {
      source  = "hashicorp/google"
      version = ">= 3.83"
    }
    google-beta = {
      source  = "hashicorp/google-beta"
      version = ">= 3.83"
    }
    random = {
      source  = "hashicorp/random"
      version = "~> 3.0"
    }
  }
  provider_meta "google" {
<<<<<<< HEAD
    module_name = "blueprints/terraform/hpc-toolkit:slurm-cloudsql-federation/v1.6.0"
  }
  provider_meta "google-beta" {
    module_name = "blueprints/terraform/hpc-toolkit:slurm-cloudsql-federation/v1.6.0"
=======
    module_name = "blueprints/terraform/hpc-toolkit:slurm-cloudsql-federation/v1.7.0"
  }
  provider_meta "google-beta" {
    module_name = "blueprints/terraform/hpc-toolkit:slurm-cloudsql-federation/v1.7.0"
>>>>>>> f4ed7c1c
  }

  required_version = ">= 0.13.0"
}<|MERGE_RESOLUTION|>--- conflicted
+++ resolved
@@ -30,17 +30,10 @@
     }
   }
   provider_meta "google" {
-<<<<<<< HEAD
-    module_name = "blueprints/terraform/hpc-toolkit:slurm-cloudsql-federation/v1.6.0"
-  }
-  provider_meta "google-beta" {
-    module_name = "blueprints/terraform/hpc-toolkit:slurm-cloudsql-federation/v1.6.0"
-=======
     module_name = "blueprints/terraform/hpc-toolkit:slurm-cloudsql-federation/v1.7.0"
   }
   provider_meta "google-beta" {
     module_name = "blueprints/terraform/hpc-toolkit:slurm-cloudsql-federation/v1.7.0"
->>>>>>> f4ed7c1c
   }
 
   required_version = ">= 0.13.0"
