--- conflicted
+++ resolved
@@ -348,10 +348,9 @@
     "login": "vikramvs-gg"
   },
   {
-<<<<<<< HEAD
+    "login": "ishitachail"
+  },
+  {
     "login": "shubpal07"
-=======
-    "login": "ishitachail"
->>>>>>> 6d6274f5
   }
 ]